use std::path::PathBuf;

use clap::Parser;
use codex_common::CliConfigOverrides;
use codex_core::admin_controls::ADMIN_DANGEROUS_SANDBOX_DISABLED_MESSAGE;
use codex_core::config::AdminAuditContext;
use codex_core::config::Config;
use codex_core::config::ConfigOverrides;
use codex_core::config::audit_admin_run_without_prompt;

use crate::chatgpt_token::init_chatgpt_token_from_auth;
use crate::get_task::GetTaskResponse;
use crate::get_task::OutputItem;
use crate::get_task::PrOutputItem;
use crate::get_task::get_task;

/// Applies the latest diff from a Codex agent task.
#[derive(Debug, Parser)]
pub struct ApplyCommand {
    pub task_id: String,

    #[clap(flatten)]
    pub config_overrides: CliConfigOverrides,
}
pub async fn run_apply_command(
    apply_cli: ApplyCommand,
    cwd: Option<PathBuf>,
) -> anyhow::Result<()> {
    let config = Config::load_with_cli_overrides(
        apply_cli
            .config_overrides
            .parse_overrides()
            .map_err(anyhow::Error::msg)?,
        ConfigOverrides::default(),
    )?;

<<<<<<< HEAD
    if config
        .admin_danger_prompt
        .as_ref()
        .is_some_and(|prompt| prompt.needs_prompt())
    {
        anyhow::bail!(ADMIN_DANGEROUS_SANDBOX_DISABLED_MESSAGE);
    }

    audit_admin_run_without_prompt(
        &config.admin_controls,
        AdminAuditContext {
            sandbox_policy: &config.sandbox_policy,
            approval_policy: &config.approval_policy,
            cwd: &config.cwd,
            command: None,
            dangerously_bypass_requested: false,
            dangerous_mode_justification: None,
            record_command_event: false,
        },
    )
    .await?;

    init_chatgpt_token_from_auth(&config.codex_home, &config.responses_originator_header).await?;
=======
    init_chatgpt_token_from_auth(&config.codex_home).await?;
>>>>>>> 51d9e05d

    let task_response = get_task(&config, apply_cli.task_id).await?;
    apply_diff_from_task(task_response, cwd).await
}

pub async fn apply_diff_from_task(
    task_response: GetTaskResponse,
    cwd: Option<PathBuf>,
) -> anyhow::Result<()> {
    let diff_turn = match task_response.current_diff_task_turn {
        Some(turn) => turn,
        None => anyhow::bail!("No diff turn found"),
    };
    let output_diff = diff_turn.output_items.iter().find_map(|item| match item {
        OutputItem::Pr(PrOutputItem { output_diff }) => Some(output_diff),
        _ => None,
    });
    match output_diff {
        Some(output_diff) => apply_diff(&output_diff.diff, cwd).await,
        None => anyhow::bail!("No PR output item found"),
    }
}

async fn apply_diff(diff: &str, cwd: Option<PathBuf>) -> anyhow::Result<()> {
    let mut cmd = tokio::process::Command::new("git");
    if let Some(cwd) = cwd {
        cmd.current_dir(cwd);
    }
    let toplevel_output = cmd
        .args(vec!["rev-parse", "--show-toplevel"])
        .output()
        .await?;

    if !toplevel_output.status.success() {
        anyhow::bail!("apply must be run from a git repository.");
    }

    let repo_root = String::from_utf8(toplevel_output.stdout)?
        .trim()
        .to_string();

    let mut git_apply_cmd = tokio::process::Command::new("git")
        .args(vec!["apply", "--3way"])
        .current_dir(&repo_root)
        .stdin(std::process::Stdio::piped())
        .stdout(std::process::Stdio::piped())
        .stderr(std::process::Stdio::piped())
        .spawn()?;

    if let Some(mut stdin) = git_apply_cmd.stdin.take() {
        tokio::io::AsyncWriteExt::write_all(&mut stdin, diff.as_bytes()).await?;
        drop(stdin);
    }

    let output = git_apply_cmd.wait_with_output().await?;

    if !output.status.success() {
        anyhow::bail!(
            "Git apply failed with status {}: {}",
            output.status,
            String::from_utf8_lossy(&output.stderr)
        );
    }

    println!("Successfully applied diff");
    Ok(())
}<|MERGE_RESOLUTION|>--- conflicted
+++ resolved
@@ -34,7 +34,6 @@
         ConfigOverrides::default(),
     )?;
 
-<<<<<<< HEAD
     if config
         .admin_danger_prompt
         .as_ref()
@@ -57,10 +56,7 @@
     )
     .await?;
 
-    init_chatgpt_token_from_auth(&config.codex_home, &config.responses_originator_header).await?;
-=======
     init_chatgpt_token_from_auth(&config.codex_home).await?;
->>>>>>> 51d9e05d
 
     let task_response = get_task(&config, apply_cli.task_id).await?;
     apply_diff_from_task(task_response, cwd).await
