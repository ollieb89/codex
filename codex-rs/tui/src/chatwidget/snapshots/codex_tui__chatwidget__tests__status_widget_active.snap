--- conflicted
+++ resolved
@@ -9,9 +9,4 @@
 "                                                                                "
 "› Ask Codex to do anything                                                      "
 "                                                                                "
-<<<<<<< HEAD
-"  100% context left · ? for shortcuts                                           "
-"                                                                                "
-=======
-"  ? for shortcuts                                                               "
->>>>>>> a43ae86b
+"  100% context left · ? for shortcuts                                           "