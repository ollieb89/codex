use crate::diff_render::create_diff_summary;
use crate::exec_command::relativize_to_home;
use crate::exec_command::strip_bash_lc_and_escape;
use crate::slash_command::SlashCommand;
use crate::text_formatting::format_and_truncate_tool_result;
use base64::Engine;
use codex_ansi_escape::ansi_escape_line;
use codex_common::create_config_summary_entries;
use codex_common::elapsed::format_duration;
use codex_core::config::Config;
use codex_core::plan_tool::PlanItemArg;
use codex_core::plan_tool::StepStatus;
use codex_core::plan_tool::UpdatePlanArgs;
use codex_core::protocol::FileChange;
use codex_core::protocol::McpInvocation;
use codex_core::protocol::SandboxPolicy;
use codex_core::protocol::SessionConfiguredEvent;
use codex_core::protocol::TokenUsage;
use codex_login::get_auth_file;
use codex_login::try_read_auth_json;
use codex_protocol::parse_command::ParsedCommand;
use image::DynamicImage;
use image::ImageReader;
use mcp_types::EmbeddedResourceResource;
use mcp_types::ResourceLink;
use ratatui::prelude::*;
use ratatui::style::Color;
use ratatui::style::Modifier;
use ratatui::style::Style;
use ratatui::widgets::Paragraph;
use ratatui::widgets::WidgetRef;
use ratatui::widgets::Wrap;
use shlex::try_join as shlex_try_join;
use std::collections::HashMap;
use std::io::Cursor;
use std::path::PathBuf;
use std::time::Duration;
use std::time::Instant;
use tracing::error;
use uuid::Uuid;

#[derive(Clone)]
pub(crate) struct CommandOutput {
    pub(crate) exit_code: i32,
    pub(crate) stdout: String,
    pub(crate) stderr: String,
}

pub(crate) enum PatchEventType {
    ApprovalRequest,
    ApplyBegin { auto_approved: bool },
}

/// Represents an event to display in the conversation history. Returns its
/// `Vec<Line<'static>>` representation to make it easier to display in a
/// scrollable list.
pub(crate) trait HistoryCell {
    fn display_lines(&self) -> Vec<Line<'static>>;

    fn desired_height(&self, width: u16) -> u16 {
        Paragraph::new(Text::from(self.display_lines()))
            .wrap(Wrap { trim: false })
            .line_count(width)
            .try_into()
            .unwrap_or(0)
    }
}

pub(crate) struct PlainHistoryCell {
    lines: Vec<Line<'static>>,
}

impl HistoryCell for PlainHistoryCell {
    fn display_lines(&self) -> Vec<Line<'static>> {
        self.lines.clone()
    }
}

pub(crate) struct ExecCell {
    pub(crate) command: Vec<String>,
    pub(crate) parsed: Vec<ParsedCommand>,
    pub(crate) output: Option<CommandOutput>,
    start_time: Option<Instant>,
}
impl HistoryCell for ExecCell {
    fn display_lines(&self) -> Vec<Line<'static>> {
        exec_command_lines(
            &self.command,
            &self.parsed,
            self.output.as_ref(),
            self.start_time,
        )
    }
}

impl WidgetRef for &ExecCell {
    fn render_ref(&self, area: Rect, buf: &mut Buffer) {
        Paragraph::new(Text::from(self.display_lines()))
            .wrap(Wrap { trim: false })
            .render(area, buf);
    }
}

struct CompletedMcpToolCallWithImageOutput {
    _image: DynamicImage,
}
impl HistoryCell for CompletedMcpToolCallWithImageOutput {
    fn display_lines(&self) -> Vec<Line<'static>> {
        vec![
            Line::from("tool result (image output omitted)"),
            Line::from(""),
        ]
    }
}

const TOOL_CALL_MAX_LINES: usize = 5;

fn title_case(s: &str) -> String {
    if s.is_empty() {
        return String::new();
    }
    let mut chars = s.chars();
    let first = match chars.next() {
        Some(c) => c,
        None => return String::new(),
    };
    let rest: String = chars.as_str().to_ascii_lowercase();
    first.to_uppercase().collect::<String>() + &rest
}

fn pretty_provider_name(id: &str) -> String {
    if id.eq_ignore_ascii_case("openai") {
        "OpenAI".to_string()
    } else {
        title_case(id)
    }
}

pub(crate) fn new_session_info(
    config: &Config,
    event: SessionConfiguredEvent,
    is_first_event: bool,
) -> PlainHistoryCell {
    let SessionConfiguredEvent {
        model,
        session_id: _,
        history_log_id: _,
        history_entry_count: _,
    } = event;
    if is_first_event {
        let cwd_str = match relativize_to_home(&config.cwd) {
            Some(rel) if !rel.as_os_str().is_empty() => format!("~/{}", rel.display()),
            Some(_) => "~".to_string(),
            None => config.cwd.display().to_string(),
        };

        let lines: Vec<Line<'static>> = vec![
            Line::from(vec![
                Span::raw(">_ ").dim(),
                Span::styled(
                    "You are using OpenAI Codex in",
                    Style::default().add_modifier(Modifier::BOLD),
                ),
                Span::raw(format!(" {cwd_str}")).dim(),
            ]),
            Line::from("".dim()),
            Line::from(" To get started, describe a task or try one of these commands:".dim()),
            Line::from("".dim()),
            Line::from(format!(" /init - {}", SlashCommand::Init.description()).dim()),
            Line::from(format!(" /status - {}", SlashCommand::Status.description()).dim()),
            Line::from(format!(" /approvals - {}", SlashCommand::Approvals.description()).dim()),
            Line::from(format!(" /model - {}", SlashCommand::Model.description()).dim()),
            Line::from("".dim()),
        ];
        PlainHistoryCell { lines }
    } else if config.model == model {
        PlainHistoryCell { lines: Vec::new() }
    } else {
        let lines = vec![
            Line::from("model changed:".magenta().bold()),
            Line::from(format!("requested: {}", config.model)),
            Line::from(format!("used: {model}")),
            Line::from(""),
        ];
        PlainHistoryCell { lines }
    }
}

pub(crate) fn new_user_prompt(message: String) -> PlainHistoryCell {
    let mut lines: Vec<Line<'static>> = Vec::new();
    lines.push(Line::from("user".cyan().bold()));
    lines.extend(message.lines().map(|l| Line::from(l.to_string())));
    lines.push(Line::from(""));

    PlainHistoryCell { lines }
}

pub(crate) fn new_active_exec_command(
    command: Vec<String>,
    parsed: Vec<ParsedCommand>,
) -> ExecCell {
    ExecCell {
        command,
        parsed,
        output: None,
        start_time: Some(Instant::now()),
    }
}

pub(crate) fn new_completed_exec_command(
    command: Vec<String>,
    parsed: Vec<ParsedCommand>,
    output: CommandOutput,
) -> ExecCell {
    ExecCell {
        command,
        parsed,
        output: Some(output),
        start_time: None,
    }
}

fn exec_duration(start: Instant) -> String {
    format!("{}s", start.elapsed().as_secs())
}

fn exec_command_lines(
    command: &[String],
    parsed: &[ParsedCommand],
    output: Option<&CommandOutput>,
    start_time: Option<Instant>,
) -> Vec<Line<'static>> {
    match parsed.is_empty() {
        true => new_exec_command_generic(command, output, start_time),
        false => new_parsed_command(command, parsed, output, start_time),
    }
}
fn new_parsed_command(
    command: &[String],
    parsed_commands: &[ParsedCommand],
    output: Option<&CommandOutput>,
    start_time: Option<Instant>,
) -> Vec<Line<'static>> {
    let mut lines: Vec<Line> = Vec::new();
    match output {
        None => {
            let mut spans = vec![crate::icons::working().magenta().bold()];
            if let Some(st) = start_time {
                let dur = exec_duration(st);
                spans.push(format!(" • {dur}").dim());
            }
            lines.push(Line::from(spans));
        }
        Some(o) if o.exit_code == 0 => {
            lines.push(Line::from(vec![
                crate::icons::completed_label().green(),
                " Completed".into(),
            ]));
        }
        Some(o) => {
            lines.push(Line::from(vec![
                crate::icons::failed_label().red(),
                format!(" Failed (exit {})", o.exit_code).into(),
            ]));
        }
    };

    // Optionally include the complete, unaltered command from the model.
    if std::env::var("SHOW_FULL_COMMANDS")
        .map(|v| !v.is_empty())
        .unwrap_or(false)
    {
        let full_cmd = shlex_try_join(command.iter().map(|s| s.as_str()))
            .unwrap_or_else(|_| command.join(" "));
        lines.push(Line::from(vec![
            Span::styled("  └ ", Style::default().add_modifier(Modifier::DIM)),
            Span::styled(
                full_cmd,
                Style::default()
                    .add_modifier(Modifier::DIM)
                    .add_modifier(Modifier::ITALIC),
            ),
        ]));
    }

    for (i, parsed) in parsed_commands.iter().enumerate() {
        let text = match parsed {
            ParsedCommand::Read { name, .. } => format!("{} {name}", crate::icons::book()),
            ParsedCommand::ListFiles { cmd, path } => match path {
                Some(p) => format!("{} {p}", crate::icons::folder()),
                None => format!("{} {cmd}", crate::icons::folder()),
            },
            ParsedCommand::Search { query, path, cmd } => match (query, path) {
                (Some(q), Some(p)) => format!("{} {q} in {p}", crate::icons::search()),
                (Some(q), None) => format!("{} {q}", crate::icons::search()),
                (None, Some(p)) => format!("{} {p}", crate::icons::search()),
                (None, None) => format!("{} {cmd}", crate::icons::search()),
            },
            ParsedCommand::Format { .. } => format!("{} Formatting", crate::icons::formatting()),
            ParsedCommand::Test { cmd } => format!("{} {cmd}", crate::icons::test()),
            ParsedCommand::Lint { cmd, .. } => format!("{} {cmd}", crate::icons::lint()),
            ParsedCommand::Unknown { cmd } => format!("{} {cmd}", crate::icons::keyboard_cmd()),
            ParsedCommand::Noop { cmd } => format!("{} {cmd}", crate::icons::noop()),
        };

        let first_prefix = if i == 0 { "  └ " } else { "    " };
        for (j, line_text) in text.lines().enumerate() {
            let prefix = if j == 0 { first_prefix } else { "    " };
            lines.push(Line::from(vec![
                Span::styled(prefix, Style::default().add_modifier(Modifier::DIM)),
                line_text.to_string().dim(),
            ]));
        }
    }

    lines.extend(output_lines(output, true, false));
    lines.push(Line::from(""));

    lines
}

fn new_exec_command_generic(
    command: &[String],
    output: Option<&CommandOutput>,
    start_time: Option<Instant>,
) -> Vec<Line<'static>> {
    let mut lines: Vec<Line<'static>> = Vec::new();
    let command_escaped = strip_bash_lc_and_escape(command);
    let mut cmd_lines = command_escaped.lines();
    if let Some(first) = cmd_lines.next() {
        let mut spans: Vec<Span> = vec![crate::icons::running().magenta()];
        if let Some(st) = start_time {
            let dur = exec_duration(st);
            spans.push(format!(" • {dur}").dim());
        }
        spans.push(" ".into());
        spans.push(first.to_string().into());
        lines.push(Line::from(spans));
    } else {
        let mut spans: Vec<Span> = vec!["⚡ Running".magenta()];
        if let Some(st) = start_time {
            let dur = exec_duration(st);
            spans.push(format!(" • {dur}").dim());
        }
        lines.push(Line::from(spans));
    }
    for cont in cmd_lines {
        lines.push(Line::from(cont.to_string()));
    }

    lines.extend(output_lines(output, false, true));

    lines
}

pub(crate) fn new_active_mcp_tool_call(invocation: McpInvocation) -> PlainHistoryCell {
    let title_line = Line::from(vec!["tool".magenta(), " running...".dim()]);
    let lines: Vec<Line> = vec![
        title_line,
        format_mcp_invocation(invocation.clone()),
        Line::from(""),
    ];

    PlainHistoryCell { lines }
}

/// If the first content is an image, return a new cell with the image.
/// TODO(rgwood-dd): Handle images properly even if they're not the first result.
fn try_new_completed_mcp_tool_call_with_image_output(
    result: &Result<mcp_types::CallToolResult, String>,
) -> Option<CompletedMcpToolCallWithImageOutput> {
    match result {
        Ok(mcp_types::CallToolResult { content, .. }) => {
            if let Some(mcp_types::ContentBlock::ImageContent(image)) = content.first() {
                let raw_data = match base64::engine::general_purpose::STANDARD.decode(&image.data) {
                    Ok(data) => data,
                    Err(e) => {
                        error!("Failed to decode image data: {e}");
                        return None;
                    }
                };
                let reader = match ImageReader::new(Cursor::new(raw_data)).with_guessed_format() {
                    Ok(reader) => reader,
                    Err(e) => {
                        error!("Failed to guess image format: {e}");
                        return None;
                    }
                };

                let image = match reader.decode() {
                    Ok(image) => image,
                    Err(e) => {
                        error!("Image decoding failed: {e}");
                        return None;
                    }
                };

                Some(CompletedMcpToolCallWithImageOutput { _image: image })
            } else {
                None
            }
        }
        _ => None,
    }
}

pub(crate) fn new_completed_mcp_tool_call(
    num_cols: usize,
    invocation: McpInvocation,
    duration: Duration,
    success: bool,
    result: Result<mcp_types::CallToolResult, String>,
) -> Box<dyn HistoryCell> {
    if let Some(cell) = try_new_completed_mcp_tool_call_with_image_output(&result) {
        return Box::new(cell);
    }

    let duration = format_duration(duration);
    let status_str = if success { "success" } else { "failed" };
    let title_line = Line::from(vec![
        "tool".magenta(),
        " ".into(),
        if success {
            status_str.green()
        } else {
            status_str.red()
        },
        format!(", duration: {duration}").dim(),
    ]);

    let mut lines: Vec<Line<'static>> = Vec::new();
    lines.push(title_line);
    lines.push(format_mcp_invocation(invocation));

    match result {
        Ok(mcp_types::CallToolResult { content, .. }) => {
            if !content.is_empty() {
                lines.push(Line::from(""));

                for tool_call_result in content {
                    let line_text = match tool_call_result {
                        mcp_types::ContentBlock::TextContent(text) => {
                            format_and_truncate_tool_result(
                                &text.text,
                                TOOL_CALL_MAX_LINES,
                                num_cols,
                            )
                        }
                        mcp_types::ContentBlock::ImageContent(_) => {
                            // TODO show images even if they're not the first result, will require a refactor of `CompletedMcpToolCall`
                            "<image content>".to_string()
                        }
                        mcp_types::ContentBlock::AudioContent(_) => "<audio content>".to_string(),
                        mcp_types::ContentBlock::EmbeddedResource(resource) => {
                            let uri = match resource.resource {
                                EmbeddedResourceResource::TextResourceContents(text) => text.uri,
                                EmbeddedResourceResource::BlobResourceContents(blob) => blob.uri,
                            };
                            format!("embedded resource: {uri}")
                        }
                        mcp_types::ContentBlock::ResourceLink(ResourceLink { uri, .. }) => {
                            format!("link: {uri}")
                        }
                    };
                    lines.push(Line::styled(
                        line_text,
                        Style::default().add_modifier(Modifier::DIM),
                    ));
                }
            }

            lines.push(Line::from(""));
        }
        Err(e) => {
            lines.push(Line::from(vec![
                Span::styled(
                    "Error: ",
                    Style::default().fg(Color::Red).add_modifier(Modifier::BOLD),
                ),
                Span::raw(e),
            ]));
        }
    };

    Box::new(PlainHistoryCell { lines })
}

pub(crate) fn new_diff_output(message: String) -> PlainHistoryCell {
    let mut lines: Vec<Line<'static>> = Vec::new();
    lines.push(Line::from("/diff".magenta()));

    if message.trim().is_empty() {
        lines.push(Line::from("No changes detected.".italic()));
    } else {
        lines.extend(message.lines().map(ansi_escape_line));
    }

    lines.push(Line::from(""));
    PlainHistoryCell { lines }
}

pub(crate) fn new_status_output(
    config: &Config,
    usage: &TokenUsage,
    session_id: &Option<Uuid>,
) -> PlainHistoryCell {
    let mut lines: Vec<Line<'static>> = Vec::new();
    lines.push(Line::from("/status".magenta()));

    let config_entries = create_config_summary_entries(config);
    let lookup = |k: &str| -> String {
        config_entries
            .iter()
            .find(|(key, _)| *key == k)
            .map(|(_, v)| v.clone())
            .unwrap_or_default()
    };

    // 📂 Workspace
    lines.push(Line::from(vec![
        crate::icons::workspace().into(),
        " ".into(),
        "Workspace".bold(),
    ]));
    // Path (home-relative, e.g., ~/code/project)
    let cwd_str = match relativize_to_home(&config.cwd) {
        Some(rel) if !rel.as_os_str().is_empty() => format!("~/{}", rel.display()),
        Some(_) => "~".to_string(),
        None => config.cwd.display().to_string(),
    };
    lines.push(Line::from(vec!["  • Path: ".into(), cwd_str.into()]));
    // Approval mode (as-is)
    lines.push(Line::from(vec![
        "  • Approval Mode: ".into(),
        lookup("approval").into(),
    ]));
    // Sandbox (simplified name only)
    let sandbox_name = match &config.sandbox_policy {
        SandboxPolicy::DangerFullAccess => "danger-full-access",
        SandboxPolicy::ReadOnly => "read-only",
        SandboxPolicy::WorkspaceWrite { .. } => "workspace-write",
    };
    lines.push(Line::from(vec![
        "  • Sandbox: ".into(),
        sandbox_name.into(),
    ]));

    lines.push(Line::from(""));

    // 👤 Account (only if ChatGPT tokens exist), shown under the first block
    let auth_file = get_auth_file(&config.codex_home);
<<<<<<< HEAD
    if let Ok(auth) = try_read_auth_json(&auth_file) {
        if let Some(tokens) = auth.tokens.clone() {
            lines.push(Line::from(vec![
                crate::icons::account().into(),
                " ".into(),
                "Account".bold(),
            ]));
            lines.push(Line::from("  • Signed in with ChatGPT"));

            let info = tokens.id_token;
            if let Some(email) = &info.email {
                lines.push(Line::from(vec!["  • Login: ".into(), email.clone().into()]));
            }
=======
    if let Ok(auth) = try_read_auth_json(&auth_file)
        && let Some(tokens) = auth.tokens.clone()
    {
        lines.push(Line::from(vec!["👤 ".into(), "Account".bold()]));
        lines.push(Line::from("  • Signed in with ChatGPT"));
>>>>>>> c579ae41

        let info = tokens.id_token;
        if let Some(email) = &info.email {
            lines.push(Line::from(vec!["  • Login: ".into(), email.clone().into()]));
        }

        match auth.openai_api_key.as_deref() {
            Some(key) if !key.is_empty() => {
                lines.push(Line::from(
                    "  • Using API key. Run codex login to use ChatGPT plan",
                ));
            }
            _ => {
                let plan_text = info
                    .get_chatgpt_plan_type()
                    .map(|s| title_case(&s))
                    .unwrap_or_else(|| "Unknown".to_string());
                lines.push(Line::from(vec!["  • Plan: ".into(), plan_text.into()]));
            }
        }

        lines.push(Line::from(""));
    }

    // 🧠 Model
    lines.push(Line::from(vec![
        crate::icons::model().into(),
        " ".into(),
        "Model".bold(),
    ]));
    lines.push(Line::from(vec![
        "  • Name: ".into(),
        config.model.clone().into(),
    ]));
    let provider_disp = pretty_provider_name(&config.model_provider_id);
    lines.push(Line::from(vec![
        "  • Provider: ".into(),
        provider_disp.into(),
    ]));
    // Only show Reasoning fields if present in config summary
    let reff = lookup("reasoning effort");
    if !reff.is_empty() {
        lines.push(Line::from(vec![
            "  • Reasoning Effort: ".into(),
            title_case(&reff).into(),
        ]));
    }
    let rsum = lookup("reasoning summaries");
    if !rsum.is_empty() {
        lines.push(Line::from(vec![
            "  • Reasoning Summaries: ".into(),
            title_case(&rsum).into(),
        ]));
    }

    lines.push(Line::from(""));

    // 📊 Token Usage
<<<<<<< HEAD
    lines.push(Line::from(vec![
        crate::icons::token_usage().into(),
        " ".into(),
        "Token Usage".bold(),
    ]));
=======
    lines.push(Line::from(vec!["📊 ".into(), "Token Usage".bold()]));
    if let Some(session_id) = session_id {
        lines.push(Line::from(vec![
            "  • Session ID: ".into(),
            session_id.to_string().into(),
        ]));
    }
>>>>>>> c579ae41
    // Input: <input> [+ <cached> cached]
    let mut input_line_spans: Vec<Span<'static>> = vec![
        "  • Input: ".into(),
        usage.non_cached_input().to_string().into(),
    ];
    if let Some(cached) = usage.cached_input_tokens
        && cached > 0
    {
        input_line_spans.push(format!(" (+ {cached} cached)").into());
    }
    lines.push(Line::from(input_line_spans));
    // Output: <output>
    lines.push(Line::from(vec![
        "  • Output: ".into(),
        usage.output_tokens.to_string().into(),
    ]));
    // Total: <total>
    lines.push(Line::from(vec![
        "  • Total: ".into(),
        usage.blended_total().to_string().into(),
    ]));

    lines.push(Line::from(""));
    PlainHistoryCell { lines }
}

/// Render a summary of configured MCP servers from the current `Config`.
pub(crate) fn empty_mcp_output() -> PlainHistoryCell {
    let lines: Vec<Line<'static>> = vec![
        Line::from("/mcp".magenta()),
        Line::from(""),
        Line::from(vec!["🔌  ".into(), "MCP Tools".bold()]),
        Line::from(""),
        Line::from("  • No MCP servers configured.".italic()),
        Line::from(""),
    ];

    PlainHistoryCell { lines }
}

/// Render MCP tools grouped by connection using the fully-qualified tool names.
pub(crate) fn new_mcp_tools_output(
    config: &Config,
    tools: std::collections::HashMap<String, mcp_types::Tool>,
) -> PlainHistoryCell {
    let mut lines: Vec<Line<'static>> = vec![
        Line::from("/mcp".magenta()),
        Line::from(""),
        Line::from(vec!["🔌  ".into(), "MCP Tools".bold()]),
        Line::from(""),
    ];

    if tools.is_empty() {
        lines.push(Line::from("  • No MCP tools available.".italic()));
        lines.push(Line::from(""));
        return PlainHistoryCell { lines };
    }

    for (server, cfg) in config.mcp_servers.iter() {
        let prefix = format!("{server}__");
        let mut names: Vec<String> = tools
            .keys()
            .filter(|k| k.starts_with(&prefix))
            .map(|k| k[prefix.len()..].to_string())
            .collect();
        names.sort();

        lines.push(Line::from(vec![
            "  • Server: ".into(),
            server.clone().into(),
        ]));

        if !cfg.command.is_empty() {
            let cmd_display = format!("{} {}", cfg.command, cfg.args.join(" "));

            lines.push(Line::from(vec![
                "    • Command: ".into(),
                cmd_display.into(),
            ]));
        }

        if let Some(env) = cfg.env.as_ref()
            && !env.is_empty()
        {
            let mut env_pairs: Vec<String> = env.iter().map(|(k, v)| format!("{k}={v}")).collect();
            env_pairs.sort();
            lines.push(Line::from(vec![
                "    • Env: ".into(),
                env_pairs.join(" ").into(),
            ]));
        }

        if names.is_empty() {
            lines.push(Line::from("    • Tools: (none)"));
        } else {
            lines.push(Line::from(vec![
                "    • Tools: ".into(),
                names.join(", ").into(),
            ]));
        }
        lines.push(Line::from(""));
    }

    PlainHistoryCell { lines }
}

pub(crate) fn new_error_event(message: String) -> PlainHistoryCell {
    let lines: Vec<Line<'static>> = vec![
        vec![
            format!("{} ", crate::icons::wave_error()).red().bold(),
            message.into(),
        ]
        .into(),
        "".into(),
    ];
    PlainHistoryCell { lines }
}

/// Render a user‑friendly plan update styled like a checkbox todo list.
pub(crate) fn new_plan_update(update: UpdatePlanArgs) -> PlainHistoryCell {
    let UpdatePlanArgs { explanation, plan } = update;

    let mut lines: Vec<Line<'static>> = Vec::new();
    // Header with progress summary
    let total = plan.len();
    let completed = plan
        .iter()
        .filter(|p| matches!(p.status, StepStatus::Completed))
        .count();

    let width: usize = 10;
    let filled = if total > 0 {
        (completed * width + total / 2) / total
    } else {
        0
    };
    let empty = width.saturating_sub(filled);

    let mut header: Vec<Span> = Vec::new();
    header.push(Span::raw(crate::icons::clipboard()));
    header.push(Span::styled(
        " Update plan",
        Style::default().add_modifier(Modifier::BOLD).magenta(),
    ));
    header.push(Span::raw(" ["));
    if filled > 0 {
        header.push(Span::styled(
            "█".repeat(filled),
            Style::default().fg(Color::Green),
        ));
    }
    if empty > 0 {
        header.push(Span::styled(
            "░".repeat(empty),
            Style::default().add_modifier(Modifier::DIM),
        ));
    }
    header.push(Span::raw("] "));
    header.push(Span::raw(format!("{completed}/{total}")));
    lines.push(Line::from(header));

    // Optional explanation/note from the model
    if let Some(expl) = explanation.and_then(|s| {
        let t = s.trim().to_string();
        if t.is_empty() { None } else { Some(t) }
    }) {
        lines.push(Line::from("note".dim().italic()));
        for l in expl.lines() {
            lines.push(Line::from(l.to_string()).dim());
        }
    }

    // Steps styled as checkbox items
    if plan.is_empty() {
        lines.push(Line::from("(no steps provided)".dim().italic()));
    } else {
        for (idx, PlanItemArg { step, status }) in plan.into_iter().enumerate() {
            let (box_span, text_span) = match status {
                StepStatus::Completed => (
                    Span::styled("✔", Style::default().fg(Color::Green)),
                    Span::styled(
                        step,
                        Style::default().add_modifier(Modifier::CROSSED_OUT | Modifier::DIM),
                    ),
                ),
                StepStatus::InProgress => (
                    Span::raw("□"),
                    Span::styled(
                        step,
                        Style::default()
                            .fg(Color::Cyan)
                            .add_modifier(Modifier::BOLD),
                    ),
                ),
                StepStatus::Pending => (
                    Span::raw("□"),
                    Span::styled(step, Style::default().add_modifier(Modifier::DIM)),
                ),
            };
            let prefix = if idx == 0 {
                Span::raw("  └ ")
            } else {
                Span::raw("    ")
            };
            lines.push(Line::from(vec![
                prefix,
                box_span,
                Span::raw(" "),
                text_span,
            ]));
        }
    }

    lines.push(Line::from(""));

    PlainHistoryCell { lines }
}

/// Create a new `PendingPatch` cell that lists the file‑level summary of
/// a proposed patch. The summary lines should already be formatted (e.g.
/// "A path/to/file.rs").
pub(crate) fn new_patch_event(
    event_type: PatchEventType,
    changes: HashMap<PathBuf, FileChange>,
) -> PlainHistoryCell {
    let title = match &event_type {
        PatchEventType::ApprovalRequest => "proposed patch",
        PatchEventType::ApplyBegin {
            auto_approved: true,
        } => crate::icons::apply_patch(),
        PatchEventType::ApplyBegin {
            auto_approved: false,
        } => {
            let lines: Vec<Line<'static>> = vec![
                Line::from(crate::icons::apply_patch().magenta().bold()),
                Line::from(""),
            ];
            return PlainHistoryCell { lines };
        }
    };

    let mut lines: Vec<Line<'static>> = create_diff_summary(title, &changes, event_type);

    lines.push(Line::from(""));

    PlainHistoryCell { lines }
}

pub(crate) fn new_patch_apply_failure(stderr: String) -> PlainHistoryCell {
    let mut lines: Vec<Line<'static>> = Vec::new();

    // Failure title
    lines.push(Line::from("✘ Failed to apply patch".magenta().bold()));

    if !stderr.trim().is_empty() {
        lines.extend(output_lines(
            Some(&CommandOutput {
                exit_code: 1,
                stdout: String::new(),
                stderr,
            }),
            true,
            true,
        ));
    }

    lines.push(Line::from(""));

    PlainHistoryCell { lines }
}

pub(crate) fn new_patch_apply_success(stdout: String) -> PlainHistoryCell {
    let mut lines: Vec<Line<'static>> = Vec::new();

    // Success title
    lines.push(Line::from("✓ Applied patch".magenta().bold()));

    if !stdout.trim().is_empty() {
        let mut iter = stdout.lines();
        for (i, raw) in iter.by_ref().take(TOOL_CALL_MAX_LINES).enumerate() {
            let prefix = if i == 0 { "  └ " } else { "    " };

            // First line is the header; dim it entirely.
            if i == 0 {
                let s = format!("{prefix}{raw}");
                lines.push(ansi_escape_line(&s).dim());
                continue;
            }

            // Subsequent lines should look like: "M path/to/file".
            // Colorize the status letter like `git status` (e.g., M red).
            let status = raw.chars().next();
            let rest = raw.get(1..).unwrap_or("");

            let status_span = match status {
                Some('M') => "M".red(),
                Some('A') => "A".green(),
                Some('D') => "D".red(),
                Some(other) => other.to_string().into(),
                None => "".into(),
            };

            lines.push(Line::from(vec![
                prefix.into(),
                status_span,
                ansi_escape_line(rest).to_string().into(),
            ]));
        }
        let remaining = iter.count();
        if remaining > 0 {
            lines.push(Line::from(""));
            lines.push(Line::from(format!("... +{remaining} lines")).dim());
        }
    }

    lines.push(Line::from(""));

    PlainHistoryCell { lines }
}

fn output_lines(
    output: Option<&CommandOutput>,
    only_err: bool,
    include_angle_pipe: bool,
) -> Vec<Line<'static>> {
    let CommandOutput {
        exit_code,
        stdout,
        stderr,
    } = match output {
        Some(output) if only_err && output.exit_code == 0 => return vec![],
        Some(output) => output,
        None => return vec![],
    };

    let src = if *exit_code == 0 { stdout } else { stderr };
    let lines: Vec<&str> = src.lines().collect();
    let total = lines.len();
    let limit = TOOL_CALL_MAX_LINES;

    let mut out = Vec::new();

    let head_end = total.min(limit);
    for (i, raw) in lines[..head_end].iter().enumerate() {
        let mut line = ansi_escape_line(raw);
        let prefix = if i == 0 && include_angle_pipe {
            "  └ "
        } else {
            "    "
        };
        line.spans.insert(0, prefix.into());
        line.spans.iter_mut().for_each(|span| {
            span.style = span.style.add_modifier(Modifier::DIM);
        });
        out.push(line);
    }

    // If we will ellipsize less than the limit, just show it.
    let show_ellipsis = total > 2 * limit;
    if show_ellipsis {
        let omitted = total - 2 * limit;
        out.push(Line::from(format!("… +{omitted} lines")));
    }

    let tail_start = if show_ellipsis {
        total - limit
    } else {
        head_end
    };
    for raw in lines[tail_start..].iter() {
        let mut line = ansi_escape_line(raw);
        line.spans.insert(0, "    ".into());
        line.spans.iter_mut().for_each(|span| {
            span.style = span.style.add_modifier(Modifier::DIM);
        });
        out.push(line);
    }

    out
}

fn format_mcp_invocation<'a>(invocation: McpInvocation) -> Line<'a> {
    let args_str = invocation
        .arguments
        .as_ref()
        .map(|v| {
            // Use compact form to keep things short but readable.
            serde_json::to_string(v).unwrap_or_else(|_| v.to_string())
        })
        .unwrap_or_default();

    let invocation_spans = vec![
        Span::styled(invocation.server.clone(), Style::default().fg(Color::Cyan)),
        Span::raw("."),
        Span::styled(invocation.tool.clone(), Style::default().fg(Color::Cyan)),
        Span::raw("("),
        Span::styled(args_str, Style::default().add_modifier(Modifier::DIM)),
        Span::raw(")"),
    ];
    Line::from(invocation_spans)
}

#[cfg(test)]
mod tests {
    use super::*;

    #[test]
    fn parsed_command_with_newlines_starts_each_line_at_origin() {
        let parsed = vec![ParsedCommand::Unknown {
            cmd: "printf 'foo\nbar'".to_string(),
        }];
        let lines = exec_command_lines(&[], &parsed, None, None);
        assert!(lines.len() >= 3);
        assert_eq!(lines[1].spans[0].content, "  └ ");
        assert_eq!(lines[2].spans[0].content, "    ");
    }
}<|MERGE_RESOLUTION|>--- conflicted
+++ resolved
@@ -549,27 +549,15 @@
 
     // 👤 Account (only if ChatGPT tokens exist), shown under the first block
     let auth_file = get_auth_file(&config.codex_home);
-<<<<<<< HEAD
-    if let Ok(auth) = try_read_auth_json(&auth_file) {
-        if let Some(tokens) = auth.tokens.clone() {
-            lines.push(Line::from(vec![
-                crate::icons::account().into(),
-                " ".into(),
-                "Account".bold(),
-            ]));
-            lines.push(Line::from("  • Signed in with ChatGPT"));
-
-            let info = tokens.id_token;
-            if let Some(email) = &info.email {
-                lines.push(Line::from(vec!["  • Login: ".into(), email.clone().into()]));
-            }
-=======
     if let Ok(auth) = try_read_auth_json(&auth_file)
         && let Some(tokens) = auth.tokens.clone()
     {
-        lines.push(Line::from(vec!["👤 ".into(), "Account".bold()]));
+        lines.push(Line::from(vec![
+            crate::icons::account().into(),
+            " ".into(),
+            "Account".bold(),
+        ]));
         lines.push(Line::from("  • Signed in with ChatGPT"));
->>>>>>> c579ae41
 
         let info = tokens.id_token;
         if let Some(email) = &info.email {
@@ -628,21 +616,17 @@
     lines.push(Line::from(""));
 
     // 📊 Token Usage
-<<<<<<< HEAD
     lines.push(Line::from(vec![
         crate::icons::token_usage().into(),
         " ".into(),
         "Token Usage".bold(),
     ]));
-=======
-    lines.push(Line::from(vec!["📊 ".into(), "Token Usage".bold()]));
     if let Some(session_id) = session_id {
         lines.push(Line::from(vec![
             "  • Session ID: ".into(),
             session_id.to_string().into(),
         ]));
     }
->>>>>>> c579ae41
     // Input: <input> [+ <cached> cached]
     let mut input_line_spans: Vec<Span<'static>> = vec![
         "  • Input: ".into(),
