--- conflicted
+++ resolved
@@ -65,11 +65,8 @@
     // We wait for the final AgentMessage event and then emit the full text
     // at once into scrollback so the history contains a single message.
     answer_buffer: String,
-<<<<<<< HEAD
     new_session: bool,
-=======
     running_commands: HashMap<String, RunningCommand>,
->>>>>>> d8627069
 }
 
 struct UserMessage {
@@ -154,11 +151,8 @@
             token_usage: TokenUsage::default(),
             reasoning_buffer: String::new(),
             answer_buffer: String::new(),
-<<<<<<< HEAD
             new_session: true,
-=======
             running_commands: HashMap::new(),
->>>>>>> d8627069
         }
     }
 
