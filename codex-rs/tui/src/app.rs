use crate::app_event::AppEvent;
use crate::app_event_sender::AppEventSender;
use crate::chatwidget::ChatWidget;
use crate::danger_warning_screen::DangerWarningOutcome;
use crate::danger_warning_screen::DangerWarningScreen;
use crate::file_search::FileSearchManager;
use crate::get_git_diff::get_git_diff;
use crate::git_warning_screen::GitWarningOutcome;
use crate::git_warning_screen::GitWarningScreen;
use crate::slash_command::SlashCommand;
use crate::tui;
use codex_core::config::Config;
use codex_core::protocol::Event;
use codex_core::protocol::EventMsg;
use codex_core::protocol::Op;
use color_eyre::eyre::Result;
use crossterm::SynchronizedUpdate;
use crossterm::event::KeyCode;
use crossterm::event::KeyEvent;
use crossterm::event::KeyEventKind;
use crossterm::execute as ct_execute;
use crossterm::terminal::EnterAlternateScreen;
use crossterm::terminal::LeaveAlternateScreen;
use crossterm::terminal::supports_keyboard_enhancement;
use ratatui::backend::Backend;
use ratatui::layout::Offset;
use ratatui::layout::Rect;
use ratatui::text::Line;
use std::path::PathBuf;
use std::sync::Arc;
use std::sync::atomic::AtomicBool;
use std::sync::atomic::Ordering;
use std::sync::mpsc::Receiver;
use std::sync::mpsc::channel;
use std::thread;
use std::time::Duration;

/// Time window for debouncing redraw requests.
const REDRAW_DEBOUNCE: Duration = Duration::from_millis(10);

/// Top-level application state: which full-screen view is currently active.
#[allow(clippy::large_enum_variant)]
enum AppState<'a> {
    /// The main chat UI is visible.
    Chat {
        /// Boxed to avoid a large enum variant and reduce the overall size of
        /// `AppState`.
        widget: Box<ChatWidget<'a>>,
    },
    /// The start-up warning that recommends running codex inside a Git repo.
    GitWarning { screen: GitWarningScreen },
    /// Full‑screen warning when switching to the fully‑unsafe execution mode.
    DangerWarning {
        screen: DangerWarningScreen,
        /// Retain the chat widget so background events can still be processed.
        widget: Box<ChatWidget<'a>>,
        pending_approval: codex_core::protocol::AskForApproval,
        pending_sandbox: codex_core::protocol::SandboxPolicy,
    },
}

/// Strip a single pair of surrounding quotes from the provided string if present.
/// Supports straight and common curly quotes: '…', "…", ‘…’, “…”.
pub(crate) struct App<'a> {
    app_event_tx: AppEventSender,
    app_event_rx: Receiver<AppEvent>,
    app_state: AppState<'a>,

    /// Config is stored here so we can recreate ChatWidgets as needed.
    config: Config,

    file_search: FileSearchManager,

    /// True when a redraw has been scheduled but not yet executed.
    pending_redraw: Arc<AtomicBool>,

    pending_history_lines: Vec<Line<'static>>,

    /// Stored parameters needed to instantiate the ChatWidget later, e.g.,
    /// after dismissing the Git-repo warning.
    chat_args: Option<ChatWidgetArgs>,

    enhanced_keys_supported: bool,
    /// One-shot flag to resync viewport and cursor after leaving the
    /// alternate-screen Danger warning so the composer stays at the bottom.
    fixup_viewport_after_danger: bool,
    /// If set, defer opening the DangerWarning screen until after the next
    /// redraw so any selection popups are cleared from the normal screen.
    pending_show_danger: Option<(
        codex_core::protocol::AskForApproval,
        codex_core::protocol::SandboxPolicy,
    )>,
    last_bottom_pane_area: Option<Rect>,
}

/// Aggregate parameters needed to create a `ChatWidget`, as creation may be
/// deferred until after the Git warning screen is dismissed.
#[derive(Clone)]
struct ChatWidgetArgs {
    config: Config,
    initial_prompt: Option<String>,
    initial_images: Vec<PathBuf>,
    enhanced_keys_supported: bool,
    cli_flags_used: Vec<String>,
    cli_model: Option<String>,
}

impl App<'_> {
    /// Handle `/model <arg>` from the slash command dispatcher.
    fn handle_model_command(&mut self, args: &str) {
        let arg = args.trim();
        if let AppState::Chat { widget } = &mut self.app_state {
            let normalized = crate::command_utils::normalize_token(arg);
            if !normalized.is_empty() {
                widget.update_model_and_reconfigure(normalized);
            }
        }
    }

    fn handle_approvals_command(&mut self, args: &str) {
        let arg = args.trim();
        if let AppState::Chat { widget } = &mut self.app_state {
            let normalized = crate::command_utils::normalize_token(arg);
            if !normalized.is_empty() {
                use crate::command_utils::parse_execution_mode_token;
                if let Some((approval, sandbox)) = parse_execution_mode_token(&normalized) {
                    if crate::command_utils::ExecutionPreset::from_policies(approval, &sandbox)
                        == Some(crate::command_utils::ExecutionPreset::FullYolo)
                    {
                        // Defer opening the danger screen until after the next redraw so any
                        // selection UI is cleared.
                        self.pending_show_danger = Some((approval, sandbox));
                        self.app_event_tx.send(AppEvent::RequestRedraw);
                    } else {
                        widget.update_execution_mode_and_reconfigure(approval, sandbox);
                    }
                } else {
                    widget.add_diff_output(format!(
                        "`/approvals {normalized}` — unrecognized execution mode"
                    ));
                }
            }
        }
    }
    pub(crate) fn new(
        config: Config,
        initial_prompt: Option<String>,
        show_git_warning: bool,
        initial_images: Vec<std::path::PathBuf>,
        cli_flags_used: Vec<String>,
        cli_model: Option<String>,
    ) -> Self {
        let (app_event_tx, app_event_rx) = channel();
        let app_event_tx = AppEventSender::new(app_event_tx);
        let pending_redraw = Arc::new(AtomicBool::new(false));

        let enhanced_keys_supported = supports_keyboard_enhancement().unwrap_or(false);

        // Spawn a dedicated thread for reading the crossterm event loop and
        // re-publishing the events as AppEvents, as appropriate.
        {
            let app_event_tx = app_event_tx.clone();
            std::thread::spawn(move || {
                loop {
                    // This timeout is necessary to avoid holding the event lock
                    // that crossterm::event::read() acquires. In particular,
                    // reading the cursor position (crossterm::cursor::position())
                    // needs to acquire the event lock, and so will fail if it
                    // can't acquire it within 2 sec. Resizing the terminal
                    // crashes the app if the cursor position can't be read.
                    if let Ok(true) = crossterm::event::poll(Duration::from_millis(100)) {
                        if let Ok(event) = crossterm::event::read() {
                            match event {
                                crossterm::event::Event::Key(key_event) => {
                                    app_event_tx.send(AppEvent::KeyEvent(key_event));
                                }
                                crossterm::event::Event::Resize(_, _) => {
                                    app_event_tx.send(AppEvent::RequestRedraw);
                                }
                                crossterm::event::Event::Paste(pasted) => {
                                    // Many terminals convert newlines to \r when
                                    // pasting, e.g. [iTerm2][]. But [tui-textarea
                                    // expects \n][tui-textarea]. This seems like a bug
                                    // in tui-textarea IMO, but work around it for now.
                                    // [tui-textarea]: https://github.com/rhysd/tui-textarea/blob/4d18622eeac13b309e0ff6a55a46ac6706da68cf/src/textarea.rs#L782-L783
                                    // [iTerm2]: https://github.com/gnachman/iTerm2/blob/5d0c0d9f68523cbd0494dad5422998964a2ecd8d/sources/iTermPasteHelper.m#L206-L216
                                    let pasted = pasted.replace("\r", "\n");
                                    app_event_tx.send(AppEvent::Paste(pasted));
                                }
                                _ => {
                                    // Ignore any other events.
                                }
                            }
                        }
                    } else {
                        // Timeout expired, no `Event` is available
                    }
                }
            });
        }

        let (app_state, chat_args) = if show_git_warning {
            (
                AppState::GitWarning {
                    screen: GitWarningScreen::new(),
                },
                Some(ChatWidgetArgs {
                    config: config.clone(),
                    initial_prompt,
                    initial_images,
                    enhanced_keys_supported,
                    cli_flags_used: cli_flags_used.clone(),
                    cli_model: cli_model.clone(),
                }),
            )
        } else {
            let chat_widget = ChatWidget::new(
                config.clone(),
                app_event_tx.clone(),
                initial_prompt,
                initial_images,
                enhanced_keys_supported,
                cli_flags_used.clone(),
                cli_model.clone(),
            );
            (
                AppState::Chat {
                    widget: Box::new(chat_widget),
                },
                None,
            )
        };

        let file_search = FileSearchManager::new(config.cwd.clone(), app_event_tx.clone());
        Self {
            app_event_tx,
            pending_history_lines: Vec::new(),
            app_event_rx,
            app_state,
            config,
            file_search,
            pending_redraw,
            chat_args,
            enhanced_keys_supported,
            fixup_viewport_after_danger: false,
            pending_show_danger: None,
            last_bottom_pane_area: None,
        }
    }

    /// Clone of the internal event sender so external tasks (e.g. log bridge)
    /// can inject `AppEvent`s.
    pub fn event_sender(&self) -> AppEventSender {
        self.app_event_tx.clone()
    }

    /// Schedule a redraw if one is not already pending.
    #[allow(clippy::unwrap_used)]
    fn schedule_redraw(&self) {
        // Attempt to set the flag to `true`. If it was already `true`, another
        // redraw is already pending so we can return early.
        if self
            .pending_redraw
            .compare_exchange(false, true, Ordering::SeqCst, Ordering::SeqCst)
            .is_err()
        {
            return;
        }

        let tx = self.app_event_tx.clone();
        let pending_redraw = self.pending_redraw.clone();
        thread::spawn(move || {
            thread::sleep(REDRAW_DEBOUNCE);
            tx.send(AppEvent::Redraw);
            pending_redraw.store(false, Ordering::SeqCst);
        });
    }

    pub(crate) fn run(&mut self, terminal: &mut tui::Tui) -> Result<()> {
        // Insert an event to trigger the first render.
        let app_event_tx = self.app_event_tx.clone();
        app_event_tx.send(AppEvent::RequestRedraw);

        while let Ok(event) = self.app_event_rx.recv() {
            match event {
                AppEvent::InsertHistory(lines) => {
                    self.pending_history_lines.extend(lines);
                    self.app_event_tx.send(AppEvent::RequestRedraw);
                }
                AppEvent::RequestRedraw => {
                    self.schedule_redraw();
                }
                AppEvent::Redraw => {
                    std::io::stdout().sync_update(|_| self.draw_next_frame(terminal))??;
                    if let Some((approval, sandbox)) = self.pending_show_danger.take() {
                        if let Some(area) = self.last_bottom_pane_area {
                            use crossterm::cursor::MoveTo;
                            use crossterm::queue;
                            use crossterm::terminal::Clear;
                            use crossterm::terminal::ClearType;
                            use std::io::Write;
                            for y in area.y..area.bottom() {
                                let _ = queue!(
                                    std::io::stdout(),
                                    MoveTo(0, y),
                                    Clear(ClearType::CurrentLine)
                                );
                            }
                            let _ = std::io::stdout().flush();
                        }
                        if let AppState::Chat { widget } = std::mem::replace(
                            &mut self.app_state,
                            AppState::GitWarning {
                                screen: GitWarningScreen::new(),
                            },
                        ) {
                            let _ = ct_execute!(std::io::stdout(), EnterAlternateScreen);
                            self.app_state = AppState::DangerWarning {
                                screen: DangerWarningScreen::new(),
                                widget,
                                pending_approval: approval,
                                pending_sandbox: sandbox,
                            };
                            self.app_event_tx.send(AppEvent::RequestRedraw);
                        }
                    }
                }
                AppEvent::KeyEvent(key_event) => {
                    match key_event {
                        KeyEvent {
                            code: KeyCode::Char('c'),
                            modifiers: crossterm::event::KeyModifiers::CONTROL,
                            kind: KeyEventKind::Press,
                            ..
                        } => match &mut self.app_state {
                            AppState::Chat { widget } => {
                                widget.on_ctrl_c();
                            }
                            AppState::GitWarning { .. } => {}
                            AppState::DangerWarning { .. } => {}
                        },
                        KeyEvent {
                            code: KeyCode::Char('d'),
                            modifiers: crossterm::event::KeyModifiers::CONTROL,
                            kind: KeyEventKind::Press,
                            ..
                        } => {
                            match &mut self.app_state {
                                AppState::Chat { widget } => {
                                    if widget.composer_is_empty() {
                                        self.app_event_tx.send(AppEvent::ExitRequest);
                                    } else {
                                        // Treat Ctrl+D as a normal key event when the composer
                                        // is not empty so that it doesn't quit the application
                                        // prematurely.
                                        self.dispatch_key_event(key_event);
                                    }
                                }
                                AppState::GitWarning { .. } => {
                                    self.app_event_tx.send(AppEvent::ExitRequest);
                                }
                                AppState::DangerWarning { .. } => {}
                            }
                        }
                        KeyEvent {
                            kind: KeyEventKind::Press | KeyEventKind::Repeat,
                            ..
                        } => {
                            self.dispatch_key_event(key_event);
                        }
                        _ => {}
                    };
                }
                AppEvent::Paste(text) => {
                    self.dispatch_paste_event(text);
                }
                AppEvent::CodexEvent(event) => {
                    self.dispatch_codex_event(event);
                }
                AppEvent::ExitRequest => {
                    break;
                }
                AppEvent::SelectModel(model) => {
                    if let AppState::Chat { widget } = &mut self.app_state {
                        widget.update_model_and_reconfigure(model);
                    }
                }
                AppEvent::SelectExecutionMode { approval, sandbox } => {
                    // Intercept the dangerous preset with a full‑screen warning.
                    if let AppState::Chat { widget: _ } = &self.app_state {
                        if crate::command_utils::ExecutionPreset::from_policies(approval, &sandbox)
                            == Some(crate::command_utils::ExecutionPreset::FullYolo)
                        {
                            // Defer opening the danger screen until after the next redraw so the
                            // selection popup is closed and the normal screen is clean.
                            self.pending_show_danger = Some((approval, sandbox));
                            self.app_event_tx.send(AppEvent::RequestRedraw);
                        } else if let AppState::Chat { widget } = std::mem::replace(
                            &mut self.app_state,
                            AppState::GitWarning {
                                screen: GitWarningScreen::new(),
                            },
                        ) {
                            // Restore chat state and apply immediately for safe presets.
                            let mut w = widget;
                            w.update_execution_mode_and_reconfigure(approval, sandbox);
                            self.app_state = AppState::Chat { widget: w };
                        }
                    }
                }
                AppEvent::OpenModelSelector => {
                    if let AppState::Chat { widget } = &mut self.app_state {
                        widget.show_model_selector();
                    }
                }
                AppEvent::OpenExecutionSelector => {
                    if let AppState::Chat { widget } = &mut self.app_state {
                        widget.show_execution_selector();
                    }
                }
                AppEvent::CodexOp(op) => match &mut self.app_state {
                    AppState::Chat { widget } => widget.submit_op(op),
                    AppState::GitWarning { .. } => {}
                    AppState::DangerWarning { widget, .. } => widget.submit_op(op),
                },
                AppEvent::LatestLog(line) => match &mut self.app_state {
                    AppState::Chat { widget } => widget.update_latest_log(line),
                    AppState::GitWarning { .. } => {}
                    AppState::DangerWarning { widget, .. } => widget.update_latest_log(line),
                },
                AppEvent::DispatchCommand { cmd, args } => match (cmd, args.as_deref()) {
                    (SlashCommand::New, _) => {
                        let new_widget = Box::new(ChatWidget::new(
                            self.config.clone(),
                            self.app_event_tx.clone(),
                            None,
                            Vec::new(),
                            self.enhanced_keys_supported,
                            self.chat_args
                                .as_ref()
                                .map(|a| a.cli_flags_used.clone())
                                .unwrap_or_default(),
                            self.chat_args.as_ref().and_then(|a| a.cli_model.clone()),
                        ));
                        self.app_state = AppState::Chat { widget: new_widget };
                        self.app_event_tx.send(AppEvent::RequestRedraw);
                    }
                    (SlashCommand::Compact, _) => {
                        if let AppState::Chat { widget } = &mut self.app_state {
                            widget.clear_token_usage();
                            self.app_event_tx.send(AppEvent::CodexOp(Op::Compact));
                        }
                    }
                    (SlashCommand::Quit, _) => {
                        break;
                    }
                    (SlashCommand::Diff, _) => {
                        let (is_git_repo, diff_text) = match get_git_diff() {
                            Ok(v) => v,
                            Err(e) => {
                                let msg = format!("Failed to compute diff: {e}");
                                if let AppState::Chat { widget } = &mut self.app_state {
                                    widget.add_diff_output(msg);
                                }
                                continue;
                            }
                        };

                        if let AppState::Chat { widget } = &mut self.app_state {
                            let text = if is_git_repo {
                                diff_text
                            } else {
                                "`/diff` — _not inside a git repository_".to_string()
                            };
                            widget.add_diff_output(text);
                        }
                    }
                    #[cfg(debug_assertions)]
                    (SlashCommand::TestApproval, _) => {
                        use std::collections::HashMap;

                        use codex_core::protocol::ApplyPatchApprovalRequestEvent;
                        use codex_core::protocol::FileChange;

                        self.app_event_tx.send(AppEvent::CodexEvent(Event {
                            id: "1".to_string(),
                            msg: EventMsg::ApplyPatchApprovalRequest(
                                ApplyPatchApprovalRequestEvent {
                                    call_id: "1".to_string(),
                                    changes: HashMap::from([
                                        (
                                            PathBuf::from("/tmp/test.txt"),
                                            FileChange::Add {
                                                content: "test".to_string(),
                                            },
                                        ),
                                        (
                                            PathBuf::from("/tmp/test2.txt"),
                                            FileChange::Update {
                                                unified_diff: "+test\n-test2".to_string(),
                                                move_path: None,
                                            },
                                        ),
                                    ]),
                                    reason: None,
                                    grant_root: Some(PathBuf::from("/tmp")),
                                },
                            ),
                        }));
                    }
                    (SlashCommand::Model, Some(args)) => self.handle_model_command(args),
                    (SlashCommand::Approvals, Some(args)) => self.handle_approvals_command(args),
                    // With no args, open the corresponding selector popups.
                    (SlashCommand::Model, None) => {
                        self.app_event_tx.send(AppEvent::OpenModelSelector)
                    }
                    (SlashCommand::Approvals, None) => {
                        self.app_event_tx.send(AppEvent::OpenExecutionSelector)
                    }
                },
                AppEvent::StartFileSearch(query) => {
                    self.file_search.on_user_query(query);
                }
                AppEvent::FileSearchResult { query, matches } => {
                    if let AppState::Chat { widget } = &mut self.app_state {
                        widget.apply_file_search_result(query, matches);
                    }
                }
            }
        }
        terminal.clear()?;

        Ok(())
    }

    pub(crate) fn token_usage(&self) -> codex_core::protocol::TokenUsage {
        match &self.app_state {
            AppState::Chat { widget } => widget.token_usage().clone(),
            AppState::GitWarning { .. } => codex_core::protocol::TokenUsage::default(),
            AppState::DangerWarning { widget, .. } => widget.token_usage().clone(),
        }
    }

    fn draw_next_frame(&mut self, terminal: &mut tui::Tui) -> Result<()> {
        let screen_size = terminal.size()?;
        let last_known_screen_size = terminal.last_known_screen_size;
        if screen_size != last_known_screen_size {
            let cursor_pos = terminal.get_cursor_position()?;
            let last_known_cursor_pos = terminal.last_known_cursor_pos;
            if cursor_pos.y != last_known_cursor_pos.y {
                // The terminal was resized. The only point of reference we have for where our viewport
                // was moved is the cursor position.
                // NB this assumes that the cursor was not wrapped as part of the resize.
                let cursor_delta = cursor_pos.y as i32 - last_known_cursor_pos.y as i32;

                let new_viewport_area = terminal.viewport_area.offset(Offset {
                    x: 0,
                    y: cursor_delta,
                });
                terminal.set_viewport_area(new_viewport_area);
                terminal.clear()?;
            }
        }

        let size = terminal.size()?;
        let desired_height = match &self.app_state {
            AppState::Chat { widget } => widget.desired_height(size.width),
            AppState::GitWarning { .. } => 10,
            AppState::DangerWarning { .. } => size.height,
        };

        // After leaving the danger modal, resync cursor and bottom‑anchor the viewport.
        if self.fixup_viewport_after_danger {
            self.fixup_viewport_after_danger = false;
            let pos = terminal.get_cursor_position()?;
            terminal.last_known_cursor_pos = pos;
            let old_area = terminal.viewport_area;
            let mut new_area = old_area;
            new_area.height = desired_height.min(size.height);
            new_area.width = size.width;
            new_area.y = size.height.saturating_sub(new_area.height);
            if new_area != old_area {
                terminal.set_viewport_area(new_area);
            }
        }

        let mut area = terminal.viewport_area;
        area.height = desired_height.min(size.height);
        area.width = size.width;
        if area.bottom() > size.height {
            terminal
                .backend_mut()
                .scroll_region_up(0..area.top(), area.bottom() - size.height)?;
            area.y = size.height - area.height;
        }
        if area != terminal.viewport_area {
            terminal.clear()?;
            terminal.set_viewport_area(area);
        }
        if !self.pending_history_lines.is_empty() {
            crate::insert_history::insert_history_lines(
                terminal,
                self.pending_history_lines.clone(),
            );
            self.pending_history_lines.clear();
        }
        terminal.draw(|frame| match &mut self.app_state {
            AppState::Chat { widget } => {
<<<<<<< HEAD
                terminal.draw(|frame| frame.render_widget_ref(&**widget, frame.area()))?;
                self.last_bottom_pane_area = Some(area);
            }
            AppState::GitWarning { screen } => {
                terminal.draw(|frame| frame.render_widget_ref(&*screen, frame.area()))?;
                self.last_bottom_pane_area = None;
            }
            AppState::DangerWarning { screen, .. } => {
                terminal.draw(|frame| frame.render_widget_ref(&*screen, frame.area()))?;
                self.last_bottom_pane_area = None;
=======
                if let Some((x, y)) = widget.cursor_pos(frame.area()) {
                    frame.set_cursor_position((x, y));
                }
                frame.render_widget_ref(&**widget, frame.area())
>>>>>>> dc15a5cf
            }
            AppState::GitWarning { screen } => frame.render_widget_ref(&*screen, frame.area()),
        })?;
        Ok(())
    }

    /// Dispatch a KeyEvent to the current view and let it decide what to do
    /// with it.
    fn dispatch_key_event(&mut self, key_event: KeyEvent) {
        match &mut self.app_state {
            AppState::Chat { widget } => {
                widget.handle_key_event(key_event);
            }
            AppState::GitWarning { screen } => match screen.handle_key_event(key_event) {
                GitWarningOutcome::Continue => {
                    // User accepted – switch to chat view.
                    let args = match self.chat_args.take() {
                        Some(args) => args,
                        None => panic!("ChatWidgetArgs already consumed"),
                    };

                    let widget = Box::new(ChatWidget::new(
                        args.config,
                        self.app_event_tx.clone(),
                        args.initial_prompt,
                        args.initial_images,
                        args.enhanced_keys_supported,
                        args.cli_flags_used,
                        args.cli_model,
                    ));
                    self.app_state = AppState::Chat { widget };
                    self.app_event_tx.send(AppEvent::RequestRedraw);
                }
                GitWarningOutcome::Quit => {
                    self.app_event_tx.send(AppEvent::ExitRequest);
                }
                GitWarningOutcome::None => {
                    // do nothing
                }
            },
            AppState::DangerWarning { screen, .. } => match screen.handle_key_event(key_event) {
                DangerWarningOutcome::Continue => {
                    let taken = std::mem::replace(
                        &mut self.app_state,
                        AppState::GitWarning {
                            screen: GitWarningScreen::new(),
                        },
                    );
                    let _ = ct_execute!(std::io::stdout(), LeaveAlternateScreen);
                    // After leaving the alternate screen, resync our viewport/cursor
                    // so the chat composer stays anchored at the bottom.
                    self.fixup_viewport_after_danger = true;
                    if let AppState::DangerWarning {
                        mut widget,
                        pending_approval,
                        pending_sandbox,
                        ..
                    } = taken
                    {
                        let approval = pending_approval;
                        let sandbox = pending_sandbox;
                        widget.update_execution_mode_and_reconfigure(approval, sandbox);
                        self.app_state = AppState::Chat { widget };
                        self.app_event_tx.send(AppEvent::RequestRedraw);
                    }
                }
                DangerWarningOutcome::Cancel => {
                    let taken = std::mem::replace(
                        &mut self.app_state,
                        AppState::GitWarning {
                            screen: GitWarningScreen::new(),
                        },
                    );
                    let _ = ct_execute!(std::io::stdout(), LeaveAlternateScreen);
                    // After leaving the alternate screen, resync our viewport/cursor
                    // so the chat composer stays anchored at the bottom.
                    self.fixup_viewport_after_danger = true;
                    if let AppState::DangerWarning { widget, .. } = taken {
                        self.app_state = AppState::Chat { widget };
                        self.app_event_tx.send(AppEvent::RequestRedraw);
                    }
                }
                DangerWarningOutcome::None => {}
            },
        }
    }

    fn dispatch_paste_event(&mut self, pasted: String) {
        match &mut self.app_state {
            AppState::Chat { widget } => widget.handle_paste(pasted),
            AppState::GitWarning { .. } => {}
            AppState::DangerWarning { .. } => {}
        }
    }

    fn dispatch_codex_event(&mut self, event: Event) {
        match &mut self.app_state {
            AppState::Chat { widget } => widget.handle_codex_event(event),
            AppState::GitWarning { .. } => {}
            AppState::DangerWarning { widget, .. } => widget.handle_codex_event(event),
        }
    }
}

#[cfg(test)]
mod tests {
    use crate::command_utils::strip_surrounding_quotes;

    #[test]
    fn strip_surrounding_quotes_cases() {
        let cases = vec![
            ("o3", "o3"),
            (" \"codex-mini-latest\" ", "codex-mini-latest"),
            ("another_model", "another_model"),
            ("‘quoted’", "quoted"),
            ("“smart”", "smart"),
        ];
        for (input, expected) in cases {
            assert_eq!(strip_surrounding_quotes(input), expected.to_string());
        }
    }

    #[test]
    fn model_command_args_extraction_and_normalization() {
        let cases = vec![
            ("/model", "", ""),
            ("/model o3", "o3", "o3"),
            ("/model another_model", "another_model", "another_model"),
        ];
        for (line, raw_expected, norm_expected) in cases {
            // Extract raw args as in chat_composer
            let raw = if let Some(stripped) = line.strip_prefix('/') {
                let token = stripped.trim_start();
                let cmd_token = token.split_whitespace().next().unwrap_or("");
                let rest = &token[cmd_token.len()..];
                rest.trim_start().to_string()
            } else {
                String::new()
            };
            assert_eq!(raw, raw_expected, "raw args for '{line}'");
            // Normalize as in app dispatch logic
            let normalized = strip_surrounding_quotes(&raw).trim().to_string();
            assert_eq!(normalized, norm_expected, "normalized args for '{line}'");
        }
    }
}<|MERGE_RESOLUTION|>--- conflicted
+++ resolved
@@ -606,25 +606,20 @@
         }
         terminal.draw(|frame| match &mut self.app_state {
             AppState::Chat { widget } => {
-<<<<<<< HEAD
-                terminal.draw(|frame| frame.render_widget_ref(&**widget, frame.area()))?;
-                self.last_bottom_pane_area = Some(area);
-            }
-            AppState::GitWarning { screen } => {
-                terminal.draw(|frame| frame.render_widget_ref(&*screen, frame.area()))?;
-                self.last_bottom_pane_area = None;
-            }
-            AppState::DangerWarning { screen, .. } => {
-                terminal.draw(|frame| frame.render_widget_ref(&*screen, frame.area()))?;
-                self.last_bottom_pane_area = None;
-=======
                 if let Some((x, y)) = widget.cursor_pos(frame.area()) {
                     frame.set_cursor_position((x, y));
                 }
-                frame.render_widget_ref(&**widget, frame.area())
->>>>>>> dc15a5cf
-            }
-            AppState::GitWarning { screen } => frame.render_widget_ref(&*screen, frame.area()),
+                frame.render_widget_ref(&**widget, frame.area());
+                self.last_bottom_pane_area = Some(area);
+            }
+            AppState::GitWarning { screen } => {
+                frame.render_widget_ref(&*screen, frame.area());
+                self.last_bottom_pane_area = None;
+            }
+            AppState::DangerWarning { screen, .. } => {
+                frame.render_widget_ref(&*screen, frame.area());
+                self.last_bottom_pane_area = None;
+            }
         })?;
         Ok(())
     }
