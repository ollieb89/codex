use codex_core::protocol::AgentMessageEvent;
use codex_core::protocol::AgentReasoningEvent;
use codex_core::protocol::ErrorEvent;
use codex_core::protocol::Event;
use codex_core::protocol::EventMsg;
use codex_core::protocol::ExecCommandBeginEvent;
use codex_core::protocol::ExecCommandEndEvent;
use codex_core::protocol::FileChange;
use codex_core::protocol::McpInvocation;
use codex_core::protocol::McpToolCallBeginEvent;
use codex_core::protocol::McpToolCallEndEvent;
use codex_core::protocol::PatchApplyBeginEvent;
use codex_core::protocol::PatchApplyEndEvent;
use codex_core::protocol::SessionConfiguredEvent;
use codex_core::protocol::WebSearchEndEvent;
use codex_exec::event_processor_with_jsonl_output::EventProcessorWithJsonOutput;
use codex_exec::exec_events::AgentMessageItem;
use codex_exec::exec_events::CommandExecutionItem;
use codex_exec::exec_events::CommandExecutionStatus;
use codex_exec::exec_events::ItemCompletedEvent;
use codex_exec::exec_events::ItemStartedEvent;
use codex_exec::exec_events::ItemUpdatedEvent;
use codex_exec::exec_events::McpToolCallItem;
use codex_exec::exec_events::McpToolCallStatus;
use codex_exec::exec_events::PatchApplyStatus;
use codex_exec::exec_events::PatchChangeKind;
use codex_exec::exec_events::ReasoningItem;
use codex_exec::exec_events::ThreadErrorEvent;
use codex_exec::exec_events::ThreadEvent;
use codex_exec::exec_events::ThreadItem;
use codex_exec::exec_events::ThreadItemDetails;
use codex_exec::exec_events::ThreadStartedEvent;
use codex_exec::exec_events::TodoItem as ExecTodoItem;
use codex_exec::exec_events::TodoListItem as ExecTodoListItem;
use codex_exec::exec_events::TurnCompletedEvent;
use codex_exec::exec_events::TurnFailedEvent;
use codex_exec::exec_events::TurnStartedEvent;
use codex_exec::exec_events::Usage;
use codex_exec::exec_events::WebSearchItem;
use mcp_types::CallToolResult;
use pretty_assertions::assert_eq;
use std::path::PathBuf;
use std::time::Duration;

fn event(id: &str, msg: EventMsg) -> Event {
    Event {
        id: id.to_string(),
        msg,
    }
}

#[test]
fn session_configured_produces_thread_started_event() {
    let mut ep = EventProcessorWithJsonOutput::default();
    let session_id =
        codex_protocol::ConversationId::from_string("67e55044-10b1-426f-9247-bb680e5fe0c8")
            .unwrap();
    let rollout_path = PathBuf::from("/tmp/rollout.json");
    let ev = event(
        "e1",
        EventMsg::SessionConfigured(SessionConfiguredEvent {
            session_id,
            model: "codex-mini-latest".to_string(),
            reasoning_effort: None,
            history_log_id: 0,
            history_entry_count: 0,
            initial_messages: None,
            rollout_path,
        }),
    );
    let out = ep.collect_thread_events(&ev);
    assert_eq!(
        out,
        vec![ThreadEvent::ThreadStarted(ThreadStartedEvent {
            thread_id: "67e55044-10b1-426f-9247-bb680e5fe0c8".to_string(),
        })]
    );
}

#[test]
fn task_started_produces_turn_started_event() {
    let mut ep = EventProcessorWithJsonOutput::default();
    let out = ep.collect_thread_events(&event(
        "t1",
        EventMsg::TaskStarted(codex_core::protocol::TaskStartedEvent {
            model_context_window: Some(32_000),
        }),
    ));

    assert_eq!(out, vec![ThreadEvent::TurnStarted(TurnStartedEvent {})]);
}

#[test]
fn web_search_end_emits_item_completed() {
    let mut ep = EventProcessorWithJsonOutput::default();
    let query = "rust async await".to_string();
    let out = ep.collect_thread_events(&event(
        "w1",
        EventMsg::WebSearchEnd(WebSearchEndEvent {
            call_id: "call-123".to_string(),
            query: query.clone(),
        }),
    ));

    assert_eq!(
        out,
        vec![ThreadEvent::ItemCompleted(ItemCompletedEvent {
            item: ThreadItem {
                id: "item_0".to_string(),
                details: ThreadItemDetails::WebSearch(WebSearchItem { query }),
            },
        })]
    );
}

#[test]
fn plan_update_emits_todo_list_started_updated_and_completed() {
    use codex_core::plan_tool::PlanItemArg;
    use codex_core::plan_tool::StepStatus;
    use codex_core::plan_tool::UpdatePlanArgs;

    let mut ep = EventProcessorWithJsonOutput::default();

    // First plan update => item.started (todo_list)
    let first = event(
        "p1",
        EventMsg::PlanUpdate(UpdatePlanArgs {
            explanation: None,
            plan: vec![
                PlanItemArg {
                    step: "step one".to_string(),
                    status: StepStatus::Pending,
                },
                PlanItemArg {
                    step: "step two".to_string(),
                    status: StepStatus::InProgress,
                },
            ],
        }),
    );
    let out_first = ep.collect_thread_events(&first);
    assert_eq!(
        out_first,
        vec![ThreadEvent::ItemStarted(ItemStartedEvent {
            item: ThreadItem {
                id: "item_0".to_string(),
                details: ThreadItemDetails::TodoList(ExecTodoListItem {
                    items: vec![
                        ExecTodoItem {
                            text: "step one".to_string(),
                            completed: false
                        },
                        ExecTodoItem {
                            text: "step two".to_string(),
                            completed: false
                        },
                    ],
                }),
            },
        })]
    );

    // Second plan update in same turn => item.updated (same id)
    let second = event(
        "p2",
        EventMsg::PlanUpdate(UpdatePlanArgs {
            explanation: None,
            plan: vec![
                PlanItemArg {
                    step: "step one".to_string(),
                    status: StepStatus::Completed,
                },
                PlanItemArg {
                    step: "step two".to_string(),
                    status: StepStatus::InProgress,
                },
            ],
        }),
    );
    let out_second = ep.collect_thread_events(&second);
    assert_eq!(
        out_second,
        vec![ThreadEvent::ItemUpdated(ItemUpdatedEvent {
            item: ThreadItem {
                id: "item_0".to_string(),
                details: ThreadItemDetails::TodoList(ExecTodoListItem {
                    items: vec![
                        ExecTodoItem {
                            text: "step one".to_string(),
                            completed: true
                        },
                        ExecTodoItem {
                            text: "step two".to_string(),
                            completed: false
                        },
                    ],
                }),
            },
        })]
    );

    // Task completes => item.completed (same id, latest state)
    let complete = event(
        "p3",
        EventMsg::TaskComplete(codex_core::protocol::TaskCompleteEvent {
            last_agent_message: None,
        }),
    );
    let out_complete = ep.collect_thread_events(&complete);
    assert_eq!(
        out_complete,
        vec![
            ThreadEvent::ItemCompleted(ItemCompletedEvent {
                item: ThreadItem {
                    id: "item_0".to_string(),
                    details: ThreadItemDetails::TodoList(ExecTodoListItem {
                        items: vec![
                            ExecTodoItem {
                                text: "step one".to_string(),
                                completed: true
                            },
                            ExecTodoItem {
                                text: "step two".to_string(),
                                completed: false
                            },
                        ],
                    }),
                },
            }),
            ThreadEvent::TurnCompleted(TurnCompletedEvent {
                usage: Usage::default(),
            }),
        ]
    );
}

#[test]
fn mcp_tool_call_begin_and_end_emit_item_events() {
    let mut ep = EventProcessorWithJsonOutput::default();
    let invocation = McpInvocation {
        server: "server_a".to_string(),
        tool: "tool_x".to_string(),
        arguments: None,
    };

    let begin = event(
        "m1",
        EventMsg::McpToolCallBegin(McpToolCallBeginEvent {
            call_id: "call-1".to_string(),
            invocation: invocation.clone(),
        }),
    );
    let begin_events = ep.collect_thread_events(&begin);
    assert_eq!(
        begin_events,
        vec![ThreadEvent::ItemStarted(ItemStartedEvent {
            item: ThreadItem {
                id: "item_0".to_string(),
                details: ThreadItemDetails::McpToolCall(McpToolCallItem {
                    server: "server_a".to_string(),
                    tool: "tool_x".to_string(),
                    status: McpToolCallStatus::InProgress,
                }),
            },
        })]
    );

    let end = event(
        "m2",
        EventMsg::McpToolCallEnd(McpToolCallEndEvent {
            call_id: "call-1".to_string(),
            invocation,
            duration: Duration::from_secs(1),
            result: Ok(CallToolResult {
                content: Vec::new(),
                is_error: None,
                structured_content: None,
            }),
        }),
    );
    let end_events = ep.collect_thread_events(&end);
    assert_eq!(
        end_events,
        vec![ThreadEvent::ItemCompleted(ItemCompletedEvent {
            item: ThreadItem {
                id: "item_0".to_string(),
                details: ThreadItemDetails::McpToolCall(McpToolCallItem {
                    server: "server_a".to_string(),
                    tool: "tool_x".to_string(),
                    status: McpToolCallStatus::Completed,
                }),
            },
        })]
    );
}

#[test]
fn mcp_tool_call_failure_sets_failed_status() {
    let mut ep = EventProcessorWithJsonOutput::default();
    let invocation = McpInvocation {
        server: "server_b".to_string(),
        tool: "tool_y".to_string(),
        arguments: None,
    };

    let begin = event(
        "m3",
        EventMsg::McpToolCallBegin(McpToolCallBeginEvent {
            call_id: "call-2".to_string(),
            invocation: invocation.clone(),
        }),
    );
    ep.collect_thread_events(&begin);

    let end = event(
        "m4",
        EventMsg::McpToolCallEnd(McpToolCallEndEvent {
            call_id: "call-2".to_string(),
            invocation,
            duration: Duration::from_millis(5),
            result: Err("tool exploded".to_string()),
        }),
    );
    let events = ep.collect_thread_events(&end);
    assert_eq!(
        events,
        vec![ThreadEvent::ItemCompleted(ItemCompletedEvent {
            item: ThreadItem {
                id: "item_0".to_string(),
                details: ThreadItemDetails::McpToolCall(McpToolCallItem {
                    server: "server_b".to_string(),
                    tool: "tool_y".to_string(),
                    status: McpToolCallStatus::Failed,
                }),
            },
        })]
    );
}

#[test]
fn plan_update_after_complete_starts_new_todo_list_with_new_id() {
    use codex_core::plan_tool::PlanItemArg;
    use codex_core::plan_tool::StepStatus;
    use codex_core::plan_tool::UpdatePlanArgs;

    let mut ep = EventProcessorWithJsonOutput::default();

    // First turn: start + complete
    let start = event(
        "t1",
        EventMsg::PlanUpdate(UpdatePlanArgs {
            explanation: None,
            plan: vec![PlanItemArg {
                step: "only".to_string(),
                status: StepStatus::Pending,
            }],
        }),
    );
    let _ = ep.collect_thread_events(&start);
    let complete = event(
        "t2",
        EventMsg::TaskComplete(codex_core::protocol::TaskCompleteEvent {
            last_agent_message: None,
        }),
    );
    let _ = ep.collect_thread_events(&complete);

    // Second turn: a new todo list should have a new id
    let start_again = event(
        "t3",
        EventMsg::PlanUpdate(UpdatePlanArgs {
            explanation: None,
            plan: vec![PlanItemArg {
                step: "again".to_string(),
                status: StepStatus::Pending,
            }],
        }),
    );
    let out = ep.collect_thread_events(&start_again);

    match &out[0] {
        ThreadEvent::ItemStarted(ItemStartedEvent { item }) => {
            assert_eq!(&item.id, "item_1");
        }
        other => panic!("unexpected event: {other:?}"),
    }
}

#[test]
fn agent_reasoning_produces_item_completed_reasoning() {
    let mut ep = EventProcessorWithJsonOutput::default();
    let ev = event(
        "e1",
        EventMsg::AgentReasoning(AgentReasoningEvent {
            text: "thinking...".to_string(),
        }),
    );
    let out = ep.collect_thread_events(&ev);
    assert_eq!(
        out,
        vec![ThreadEvent::ItemCompleted(ItemCompletedEvent {
            item: ThreadItem {
                id: "item_0".to_string(),
                details: ThreadItemDetails::Reasoning(ReasoningItem {
                    text: "thinking...".to_string(),
                }),
            },
        })]
    );
}

#[test]
<<<<<<< HEAD
fn agent_message_produces_item_completed_assistant_message() {
    let mut ep = EventProcessorWithJsonOutput::default();
=======
fn agent_message_produces_item_completed_agent_message() {
    let mut ep = EventProcessorWithJsonOutput::new(None);
>>>>>>> c405d8c0
    let ev = event(
        "e1",
        EventMsg::AgentMessage(AgentMessageEvent {
            message: "hello".to_string(),
        }),
    );
    let out = ep.collect_thread_events(&ev);
    assert_eq!(
        out,
        vec![ThreadEvent::ItemCompleted(ItemCompletedEvent {
            item: ThreadItem {
                id: "item_0".to_string(),
                details: ThreadItemDetails::AgentMessage(AgentMessageItem {
                    text: "hello".to_string(),
                }),
            },
        })]
    );
}

#[test]
fn error_event_produces_error() {
    let mut ep = EventProcessorWithJsonOutput::default();
    let out = ep.collect_thread_events(&event(
        "e1",
        EventMsg::Error(codex_core::protocol::ErrorEvent {
            message: "boom".to_string(),
        }),
    ));
    assert_eq!(
        out,
        vec![ThreadEvent::Error(ThreadErrorEvent {
            message: "boom".to_string(),
        })]
    );
}

#[test]
fn stream_error_event_produces_error() {
    let mut ep = EventProcessorWithJsonOutput::default();
    let out = ep.collect_thread_events(&event(
        "e1",
        EventMsg::StreamError(codex_core::protocol::StreamErrorEvent {
            message: "retrying".to_string(),
        }),
    ));
    assert_eq!(
        out,
        vec![ThreadEvent::Error(ThreadErrorEvent {
            message: "retrying".to_string(),
        })]
    );
}

#[test]
fn error_followed_by_task_complete_produces_turn_failed() {
    let mut ep = EventProcessorWithJsonOutput::default();

    let error_event = event(
        "e1",
        EventMsg::Error(ErrorEvent {
            message: "boom".to_string(),
        }),
    );
    assert_eq!(
        ep.collect_thread_events(&error_event),
        vec![ThreadEvent::Error(ThreadErrorEvent {
            message: "boom".to_string(),
        })]
    );

    let complete_event = event(
        "e2",
        EventMsg::TaskComplete(codex_core::protocol::TaskCompleteEvent {
            last_agent_message: None,
        }),
    );
    assert_eq!(
        ep.collect_thread_events(&complete_event),
        vec![ThreadEvent::TurnFailed(TurnFailedEvent {
            error: ThreadErrorEvent {
                message: "boom".to_string(),
            },
        })]
    );
}

#[test]
fn exec_command_end_success_produces_completed_command_item() {
    let mut ep = EventProcessorWithJsonOutput::default();

    // Begin -> no output
    let begin = event(
        "c1",
        EventMsg::ExecCommandBegin(ExecCommandBeginEvent {
            call_id: "1".to_string(),
            command: vec!["bash".to_string(), "-lc".to_string(), "echo hi".to_string()],
            cwd: std::env::current_dir().unwrap(),
            parsed_cmd: Vec::new(),
        }),
    );
    let out_begin = ep.collect_thread_events(&begin);
    assert_eq!(
        out_begin,
        vec![ThreadEvent::ItemStarted(ItemStartedEvent {
            item: ThreadItem {
                id: "item_0".to_string(),
                details: ThreadItemDetails::CommandExecution(CommandExecutionItem {
                    command: "bash -lc 'echo hi'".to_string(),
                    aggregated_output: String::new(),
                    exit_code: None,
                    status: CommandExecutionStatus::InProgress,
                }),
            },
        })]
    );

    // End (success) -> item.completed (item_0)
    let end_ok = event(
        "c2",
        EventMsg::ExecCommandEnd(ExecCommandEndEvent {
            call_id: "1".to_string(),
            stdout: String::new(),
            stderr: String::new(),
            aggregated_output: "hi\n".to_string(),
            exit_code: 0,
            duration: Duration::from_millis(5),
            formatted_output: String::new(),
        }),
    );
    let out_ok = ep.collect_thread_events(&end_ok);
    assert_eq!(
        out_ok,
        vec![ThreadEvent::ItemCompleted(ItemCompletedEvent {
            item: ThreadItem {
                id: "item_0".to_string(),
                details: ThreadItemDetails::CommandExecution(CommandExecutionItem {
                    command: "bash -lc 'echo hi'".to_string(),
                    aggregated_output: "hi\n".to_string(),
                    exit_code: Some(0),
                    status: CommandExecutionStatus::Completed,
                }),
            },
        })]
    );
}

#[test]
fn exec_command_end_failure_produces_failed_command_item() {
    let mut ep = EventProcessorWithJsonOutput::default();

    // Begin -> no output
    let begin = event(
        "c1",
        EventMsg::ExecCommandBegin(ExecCommandBeginEvent {
            call_id: "2".to_string(),
            command: vec!["sh".to_string(), "-c".to_string(), "exit 1".to_string()],
            cwd: std::env::current_dir().unwrap(),
            parsed_cmd: Vec::new(),
        }),
    );
    assert_eq!(
        ep.collect_thread_events(&begin),
        vec![ThreadEvent::ItemStarted(ItemStartedEvent {
            item: ThreadItem {
                id: "item_0".to_string(),
                details: ThreadItemDetails::CommandExecution(CommandExecutionItem {
                    command: "sh -c 'exit 1'".to_string(),
                    aggregated_output: String::new(),
                    exit_code: None,
                    status: CommandExecutionStatus::InProgress,
                }),
            },
        })]
    );

    // End (failure) -> item.completed (item_0)
    let end_fail = event(
        "c2",
        EventMsg::ExecCommandEnd(ExecCommandEndEvent {
            call_id: "2".to_string(),
            stdout: String::new(),
            stderr: String::new(),
            aggregated_output: String::new(),
            exit_code: 1,
            duration: Duration::from_millis(2),
            formatted_output: String::new(),
        }),
    );
    let out_fail = ep.collect_thread_events(&end_fail);
    assert_eq!(
        out_fail,
        vec![ThreadEvent::ItemCompleted(ItemCompletedEvent {
            item: ThreadItem {
                id: "item_0".to_string(),
                details: ThreadItemDetails::CommandExecution(CommandExecutionItem {
                    command: "sh -c 'exit 1'".to_string(),
                    aggregated_output: String::new(),
                    exit_code: Some(1),
                    status: CommandExecutionStatus::Failed,
                }),
            },
        })]
    );
}

#[test]
fn exec_command_end_without_begin_is_ignored() {
    let mut ep = EventProcessorWithJsonOutput::default();

    // End event arrives without a prior Begin; should produce no thread events.
    let end_only = event(
        "c1",
        EventMsg::ExecCommandEnd(ExecCommandEndEvent {
            call_id: "no-begin".to_string(),
            stdout: String::new(),
            stderr: String::new(),
            aggregated_output: String::new(),
            exit_code: 0,
            duration: Duration::from_millis(1),
            formatted_output: String::new(),
        }),
    );
    let out = ep.collect_thread_events(&end_only);
    assert!(out.is_empty());
}

#[test]
fn patch_apply_success_produces_item_completed_patchapply() {
    let mut ep = EventProcessorWithJsonOutput::default();

    // Prepare a patch with multiple kinds of changes
    let mut changes = std::collections::HashMap::new();
    changes.insert(
        PathBuf::from("a/added.txt"),
        FileChange::Add {
            content: "+hello".to_string(),
        },
    );
    changes.insert(
        PathBuf::from("b/deleted.txt"),
        FileChange::Delete {
            content: "-goodbye".to_string(),
        },
    );
    changes.insert(
        PathBuf::from("c/modified.txt"),
        FileChange::Update {
            unified_diff: "--- c/modified.txt\n+++ c/modified.txt\n@@\n-old\n+new\n".to_string(),
            move_path: Some(PathBuf::from("c/renamed.txt")),
        },
    );

    // Begin -> no output
    let begin = event(
        "p1",
        EventMsg::PatchApplyBegin(PatchApplyBeginEvent {
            call_id: "call-1".to_string(),
            auto_approved: true,
            changes: changes.clone(),
        }),
    );
    let out_begin = ep.collect_thread_events(&begin);
    assert!(out_begin.is_empty());

    // End (success) -> item.completed (item_0)
    let end = event(
        "p2",
        EventMsg::PatchApplyEnd(PatchApplyEndEvent {
            call_id: "call-1".to_string(),
            stdout: "applied 3 changes".to_string(),
            stderr: String::new(),
            success: true,
        }),
    );
    let out_end = ep.collect_thread_events(&end);
    assert_eq!(out_end.len(), 1);

    // Validate structure without relying on HashMap iteration order
    match &out_end[0] {
        ThreadEvent::ItemCompleted(ItemCompletedEvent { item }) => {
            assert_eq!(&item.id, "item_0");
            match &item.details {
                ThreadItemDetails::FileChange(file_update) => {
                    assert_eq!(file_update.status, PatchApplyStatus::Completed);

                    let mut actual: Vec<(String, PatchChangeKind)> = file_update
                        .changes
                        .iter()
                        .map(|c| (c.path.clone(), c.kind.clone()))
                        .collect();
                    actual.sort_by(|a, b| a.0.cmp(&b.0));

                    let mut expected = vec![
                        ("a/added.txt".to_string(), PatchChangeKind::Add),
                        ("b/deleted.txt".to_string(), PatchChangeKind::Delete),
                        ("c/modified.txt".to_string(), PatchChangeKind::Update),
                    ];
                    expected.sort_by(|a, b| a.0.cmp(&b.0));

                    assert_eq!(actual, expected);
                }
                other => panic!("unexpected details: {other:?}"),
            }
        }
        other => panic!("unexpected event: {other:?}"),
    }
}

#[test]
fn patch_apply_failure_produces_item_completed_patchapply_failed() {
    let mut ep = EventProcessorWithJsonOutput::default();

    let mut changes = std::collections::HashMap::new();
    changes.insert(
        PathBuf::from("file.txt"),
        FileChange::Update {
            unified_diff: "--- file.txt\n+++ file.txt\n@@\n-old\n+new\n".to_string(),
            move_path: None,
        },
    );

    // Begin -> no output
    let begin = event(
        "p1",
        EventMsg::PatchApplyBegin(PatchApplyBeginEvent {
            call_id: "call-2".to_string(),
            auto_approved: false,
            changes: changes.clone(),
        }),
    );
    assert!(ep.collect_thread_events(&begin).is_empty());

    // End (failure) -> item.completed (item_0) with Failed status
    let end = event(
        "p2",
        EventMsg::PatchApplyEnd(PatchApplyEndEvent {
            call_id: "call-2".to_string(),
            stdout: String::new(),
            stderr: "failed to apply".to_string(),
            success: false,
        }),
    );
    let out_end = ep.collect_thread_events(&end);
    assert_eq!(out_end.len(), 1);

    match &out_end[0] {
        ThreadEvent::ItemCompleted(ItemCompletedEvent { item }) => {
            assert_eq!(&item.id, "item_0");
            match &item.details {
                ThreadItemDetails::FileChange(file_update) => {
                    assert_eq!(file_update.status, PatchApplyStatus::Failed);
                    assert_eq!(file_update.changes.len(), 1);
                    assert_eq!(file_update.changes[0].path, "file.txt".to_string());
                    assert_eq!(file_update.changes[0].kind, PatchChangeKind::Update);
                }
                other => panic!("unexpected details: {other:?}"),
            }
        }
        other => panic!("unexpected event: {other:?}"),
    }
}

#[test]
fn task_complete_produces_turn_completed_with_usage() {
    let mut ep = EventProcessorWithJsonOutput::default();

    // First, feed a TokenCount event with known totals.
    let usage = codex_core::protocol::TokenUsage {
        input_tokens: 1200,
        cached_input_tokens: 200,
        output_tokens: 345,
        reasoning_output_tokens: 0,
        total_tokens: 0,
    };
    let info = codex_core::protocol::TokenUsageInfo {
        total_token_usage: usage.clone(),
        last_token_usage: usage,
        model_context_window: None,
    };
    let token_count_event = event(
        "e1",
        EventMsg::TokenCount(codex_core::protocol::TokenCountEvent {
            info: Some(info),
            rate_limits: None,
        }),
    );
    assert!(ep.collect_thread_events(&token_count_event).is_empty());

    // Then TaskComplete should produce turn.completed with the captured usage.
    let complete_event = event(
        "e2",
        EventMsg::TaskComplete(codex_core::protocol::TaskCompleteEvent {
            last_agent_message: Some("done".to_string()),
        }),
    );
    let out = ep.collect_thread_events(&complete_event);
    assert_eq!(
        out,
        vec![ThreadEvent::TurnCompleted(TurnCompletedEvent {
            usage: Usage {
                input_tokens: 1200,
                cached_input_tokens: 200,
                output_tokens: 345,
            },
        })]
    );
}<|MERGE_RESOLUTION|>--- conflicted
+++ resolved
@@ -410,13 +410,8 @@
 }
 
 #[test]
-<<<<<<< HEAD
-fn agent_message_produces_item_completed_assistant_message() {
-    let mut ep = EventProcessorWithJsonOutput::default();
-=======
 fn agent_message_produces_item_completed_agent_message() {
-    let mut ep = EventProcessorWithJsonOutput::new(None);
->>>>>>> c405d8c0
+    let mut ep = EventProcessorWithJsonOutput::default();
     let ev = event(
         "e1",
         EventMsg::AgentMessage(AgentMessageEvent {
